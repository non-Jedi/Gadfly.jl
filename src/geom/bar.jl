--- conflicted
+++ resolved
@@ -65,13 +65,8 @@
             rectangle([min(xz, x) for x in aes.x],
                       [ymin*cy + theme.bar_spacing/2 for ymin in aes.ymin],
                       abs(aes.x),
-<<<<<<< HEAD
                       [(ymax - ymin)*cy - theme.bar_spacing
-                       for (ymin, ymax) in zip(aes.ymin, aes.ymax)]),
-=======
-                      [Measure(cy=(ymax - ymin)) - theme.bar_spacing
                        for (ymin, ymax) in zip(aes.ymin, aes.ymax)], geom.tag),
->>>>>>> cc375283
             svgclass("geometry"))
     else
         YT = eltype(aes.y)
