
# Work around differences in julia 0.2 and 0.3 set constructors.
function set(T::Type, itr)
    S = Set{T}()
    union!(S, itr)
end

function set(itr)
    set(Any, itr)
end


# Is this usable data?
function isconcrete{T<:Number}(x::T)
    !isna(x) && isfinite(x)
end

function isconcrete(x)
    !isna(x)
end

# How many concrete elements in an iterable
function concrete_length(xs)
    n = 0
    for x in xs
        if isconcrete(x)
            n += 1
        end
    end
    n
end


function concrete_minimum(xs)
    if done(xs, start(xs))
        error("argument must not be empty")
    end

    x_min = first(xs)
    for x in xs
        if Gadfly.isconcrete(x) && isfinite(x)
            x_min = x
            break
        end
    end

    for x in xs
        if Gadfly.isconcrete(x) && isfinite(x) && x < x_min
            x_min = x
        end
    end
    return x_min
end


function concrete_maximum(xs)
    if done(xs, start(xs))
        error("argument must not be empty")
    end

    x_max = first(xs)
    for x in xs
        if Gadfly.isconcrete(x) && isfinite(x)
            x_max = x
            break
        end
    end

    for x in xs
        if Gadfly.isconcrete(x) && isfinite(x) && x > x_max
            x_max = x
        end
    end
    return x_max
end


function nonzero_length(xs)
    n = 0
    for x in xs
        if x != 0
            n += 1
        end
    end
    n
end


function default_formatter(xs)
    [string(x) for x in xs]
end


# Create a new object of type T from a with missing values (i.e., those set to
# nothing) inherited from b.
function inherit{T}(a::T, b::T)
    c = copy(a)
    inherit!(c, b)
    c
end


function inherit!{T}(a::T, b::T)
    for field in T.names
        aval = getfield(a, field)
        bval = getfield(b, field)
        # TODO: this is a hack to let non-default labelers overide the defaults
        if aval === nothing || aval === string || aval == default_formatter
            setfield!(a, field, bval)
        elseif typeof(aval) <: Dict && typeof(bval) <: Dict
            merge!(aval, getfield(b, field))
        end
    end
    nothing
end


isnothing(u) = is(u, nothing)
issomething(u) = !isnothing(u)

negate(f) = x -> !f(x)


function has{T,N}(xs::AbstractArray{T,N}, y::T)
    for x in xs
        if x == y
            return true
        end
    end
    return false
end

Maybe(T) = Union(T, Nothing)


function lerp(x::Float64, a::Float64, b::Float64)
    a + (b - a) * max(min(x, 1.0), 0.0)
end


# Generate a unique id, primarily for assigning IDs to SVG elements.
let next_unique_svg_id_num = 0
    global unique_svg_id
    function unique_svg_id()
        uid = @sprintf("id%d", next_unique_svg_id_num)
        next_unique_svg_id_num += 1
        uid
    end
end


# Remove any markup or whitespace from a string.
function escape_id(s::String)
    s = replace(s, r"<[^>]*>", "")
    s = replace(s, r"\s", "_")
    s
end


# Can a numerical value be treated as an integer
is_int_compatable(::Integer) = true
is_int_compatable{T <: FloatingPoint}(x::T) = abs(x) < maxintfloat(T) && float(int(x)) == x
is_int_compatable(::Any) = false


<<<<<<< HEAD
## Return a DataFrame with x, y column suitable for plotting a function.
#
# Args:
#  f: Function/Expression to be evaluated.
#  a: Lower bound.
#  b: Upper bound.
#  n: Number of points to evaluate the function at.
#
# Returns:
#  A data frame with "x" and "f(x)" columns.
#
function evalfunc(f::Function, a, b, n)
    @assert n > 1

    step = (b - a) / (n - 1)
    xs = Array(typeof(a + step), n)
    for i in 1:n
        xs[i] = a + (i-1) * step
    end

    df = DataFrame(xs, map(f, xs))
    # NOTE: 'colnames!' is the older deprecated name. 'names!' was also defined
    # but threw an error.
    try
        names!(df, [:x, :f_x])
    catch
        colnames!(df, ["x", "f_x"])
    end
    df
=======
# Construct a jscall to store arbitrary data in the element
function jsdata(key::String, value::String, arg::Vector{Measure}=Measure[])
    return jscall(
        """
        data("$(escape_string(key))", $(value))
        """, arg)
end


# Construct jscall properties to store arbitrary data in plotroot elements.
function jsplotdata(key::String, value::String, arg::Vector{Measure}=Measure[])
    return jscall(
        """
        plotroot().data("$(escape_string(key))", $(value))
        """, arg)
>>>>>>> 9a56e8fa
end

<|MERGE_RESOLUTION|>--- conflicted
+++ resolved
@@ -163,7 +163,6 @@
 is_int_compatable(::Any) = false
 
 
-<<<<<<< HEAD
 ## Return a DataFrame with x, y column suitable for plotting a function.
 #
 # Args:
@@ -193,7 +192,9 @@
         colnames!(df, ["x", "f_x"])
     end
     df
-=======
+end
+
+
 # Construct a jscall to store arbitrary data in the element
 function jsdata(key::String, value::String, arg::Vector{Measure}=Measure[])
     return jscall(
@@ -209,6 +210,5 @@
         """
         plotroot().data("$(escape_string(key))", $(value))
         """, arg)
->>>>>>> 9a56e8fa
-end
-
+end
+
