--- conflicted
+++ resolved
@@ -184,15 +184,9 @@
         end
     else
         ticks, viewmin, viewmax =
-<<<<<<< HEAD
-            optimize_ticks(year(x_min), year(x_max), extend_ticks=extend_ticks)
+            optimize_ticks(year(x_min), year(x_max + Year(1) - Day(1)), extend_ticks=extend_ticks)
         return Date[Date(round(y)) for y in ticks],
                    Date(round(viewmin)), Date(round(viewmax))
-=======
-            optimize_ticks(year(x_min), year(x_max + Year(1) - Day(1)), extend_ticks=extend_ticks)
-        return Date[Date(iround(y)) for y in ticks],
-                   Date(iround(viewmin)), Date(iround(viewmax))
->>>>>>> a9c9c49c
     end
 end
 
