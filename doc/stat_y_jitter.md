--- conflicted
+++ resolved
@@ -27,8 +27,4 @@
 
 ```julia
 plot(x=rand(500), y=rand(1:4, 500), Stat.y_jitter(range=0.5), Geom.point)
-<<<<<<< HEAD
-```
-=======
-```
->>>>>>> cc375283
+```