---
title: x_discrete
author: Daniel Jones
part: Scale
order: 2002
...

Map data categorical to Cartesian coordinates. Unlike `Scale.x_continuous`, each
unique x value will be mapped to a equally spaced positions, regardless of
value.

By default continuous scales are applied to numerical data. If data consists of
numbers specifying categories, explicitly adding `Scale.x_discrete` is the
easiest way to get that data to plot appropriately.

# Arguments

  * `labels`: Either a `Function` or `nothing`. When a
    function is given, values are formatted using this function. The function
    should map a value in `x` to a string giving its label.
  * `levels`: If non-nothing, give values for the scale. Order will be respected
    and anything in the data that's not respresented in `levels` will be set to
    `NA`.
  * `order`: If non-nothing, give a vector of integers giving a permutation of
    the values pool of the data.


# Aesthetics Acted On

`x`, `xmin`, `xmax`, `xintercept`

# Examples

```{.julia hide="true" results="none"}
using RDatasets
using Gadfly

Gadfly.set_default_plot_size(12cm, 8cm)
srand(1234)
```

```julia
<<<<<<< HEAD
# Tread numerical x data as categories
plot(x=rand(1:3, 20), y=rand(20), Scale.x_discrete)
```

=======
# Treat numerical x data as categories
plot(x=rand(10), y=rand(10), Scale.x_discrete)
```
>>>>>>> cc375283
<|MERGE_RESOLUTION|>--- conflicted
+++ resolved
@@ -40,13 +40,6 @@
 ```
 
 ```julia
-<<<<<<< HEAD
-# Tread numerical x data as categories
+# Treat numerical x data as categories
 plot(x=rand(1:3, 20), y=rand(20), Scale.x_discrete)
-```
-
-=======
-# Treat numerical x data as categories
-plot(x=rand(10), y=rand(10), Scale.x_discrete)
-```
->>>>>>> cc375283
+```